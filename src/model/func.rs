use std::fmt::{self, Debug, Formatter};
use std::hash::{Hash, Hasher};
use std::sync::Arc;

<<<<<<< HEAD
use comemo::{Prehashed, Track, Tracked, TrackedMut};
=======
use comemo::{Track, Tracked, TrackedMut};
use ecow::EcoString;
>>>>>>> 457ce954

use super::{
    Args, CastInfo, Dict, Eval, Flow, Node, NodeId, Route, Scope, Scopes, Selector,
    StyleMap, Tracer, Value, Vm,
};
use crate::diag::{bail, SourceResult, StrResult};
use crate::syntax::ast::{self, AstNode, Expr};
use crate::syntax::{SourceId, Span, SyntaxNode};
<<<<<<< HEAD
use crate::util::hash128;
use crate::util::EcoString;
=======
>>>>>>> 457ce954
use crate::World;

/// An evaluatable function.
#[derive(Clone, Hash)]
pub struct Func(Arc<Prehashed<Repr>>, Span);

/// The different kinds of function representations.
#[derive(Hash)]
enum Repr {
    /// A native rust function.
    Native(Native),
    /// A user-defined closure.
    Closure(Closure),
    /// A nested function with pre-applied arguments.
    With(Func, Args),
}

impl Func {
    /// Create a new function from a type that can be turned into a function.
    pub fn from_type<T: FuncType>(name: &'static str) -> Self {
        T::create_func(name)
    }

    /// Create a new function from a native rust function.
    pub fn from_fn(
        func: fn(&Vm, &mut Args) -> SourceResult<Value>,
        info: FuncInfo,
    ) -> Self {
        Self(
            Arc::new(Prehashed::new(Repr::Native(Native {
                func,
                set: None,
                node: None,
                info,
            }))),
            Span::detached(),
        )
    }

    /// Create a new function from a native rust node.
    pub fn from_node<T: Node>(mut info: FuncInfo) -> Self {
        info.params.extend(T::properties());
        Self(
            Arc::new(Prehashed::new(Repr::Native(Native {
                func: |ctx, args| {
                    let styles = T::set(args, true)?;
                    let content = T::construct(ctx, args)?;
                    Ok(Value::Content(content.styled_with_map(styles.scoped())))
                },
                set: Some(|args| T::set(args, false)),
                node: Some(NodeId::of::<T>()),
                info,
            }))),
            Span::detached(),
        )
    }

    /// Create a new function from a closure.
    pub(super) fn from_closure(closure: Closure, span: Span) -> Self {
        Self(Arc::new(Prehashed::new(Repr::Closure(closure))), span)
    }

    /// The name of the function.
    pub fn name(&self) -> Option<&str> {
        match &**self.0 {
            Repr::Native(native) => Some(native.info.name),
            Repr::Closure(closure) => closure.name.as_deref(),
            Repr::With(func, _) => func.name(),
        }
    }

    /// Extract details the function.
    pub fn info(&self) -> Option<&FuncInfo> {
        match &**self.0 {
            Repr::Native(native) => Some(&native.info),
            Repr::With(func, _) => func.info(),
            _ => None,
        }
    }

    /// The function's span.
    pub fn span(&self) -> Span {
        self.1
    }

    /// Attach a span to the function.
    pub fn spanned(mut self, span: Span) -> Self {
        self.1 = span;
        self
    }

    /// The number of positional arguments this function takes, if known.
    pub fn argc(&self) -> Option<usize> {
        match &**self.0 {
            Repr::Closure(closure) => closure.argc(),
            Repr::With(wrapped, applied) => Some(wrapped.argc()?.saturating_sub(
                applied.items.iter().filter(|arg| arg.name.is_none()).count(),
            )),
            _ => None,
        }
    }

    /// Call the function with the given arguments.
    pub fn call(&self, vm: &mut Vm, mut args: Args) -> SourceResult<Value> {
        match &**self.0 {
            Repr::Native(native) => {
                let value = (native.func)(vm, &mut args)?;
                args.finish()?;
                Ok(value)
            }
            Repr::Closure(closure) => {
                // Determine the route inside the closure.
                let fresh = Route::new(closure.location);
                let route =
                    if vm.location.is_detached() { fresh.track() } else { vm.route };

                Closure::call(
                    self,
                    vm.world,
                    route,
                    TrackedMut::reborrow_mut(&mut vm.tracer),
                    vm.depth + 1,
                    args,
                )
            }
            Repr::With(wrapped, applied) => {
<<<<<<< HEAD
                args.items.splice(..0, applied.items.iter().cloned());
                wrapped.call(vm, args)
=======
                args.items = applied.items.iter().cloned().chain(args.items).collect();
                return wrapped.call(vm, args);
>>>>>>> 457ce954
            }
        }
    }

    /// Call the function without an existing virtual machine.
    pub fn call_detached(
        &self,
        world: Tracked<dyn World>,
        args: Args,
    ) -> SourceResult<Value> {
        let route = Route::default();
        let id = SourceId::detached();
        let scopes = Scopes::new(None);
        let mut tracer = Tracer::default();
        let mut vm = Vm::new(world, route.track(), tracer.track_mut(), id, scopes, 0);
        self.call(&mut vm, args)
    }

    /// Apply the given arguments to the function.
    pub fn with(self, args: Args) -> Self {
        let span = self.1;
        Self(Arc::new(Prehashed::new(Repr::With(self, args))), span)
    }

    /// Create a selector for this function's node type, filtering by node's
    /// whose [fields](super::Content::field) match the given arguments.
    pub fn where_(self, args: &mut Args) -> StrResult<Selector> {
        let fields = args.to_named();
        args.items.retain(|arg| arg.name.is_none());
        self.select(Some(fields))
    }

    /// Execute the function's set rule and return the resulting style map.
    pub fn set(&self, mut args: Args) -> SourceResult<StyleMap> {
        Ok(match &**self.0 {
            Repr::Native(Native { set: Some(set), .. }) => {
                let styles = set(&mut args)?;
                args.finish()?;
                styles
            }
            _ => StyleMap::new(),
        })
    }

    /// Create a selector for this function's node type.
    pub fn select(&self, fields: Option<Dict>) -> StrResult<Selector> {
        match **self.0 {
            Repr::Native(Native { node: Some(id), .. }) => {
                if id == item!(text_id) {
                    Err("to select text, please use a string or regex instead")?;
                }

                Ok(Selector::Node(id, fields))
            }
            _ => Err("this function is not selectable")?,
        }
    }
}

impl Debug for Func {
    fn fmt(&self, f: &mut Formatter) -> fmt::Result {
        match self.name() {
            Some(name) => write!(f, "<function {name}>"),
            None => f.write_str("<function>"),
        }
    }
}

impl PartialEq for Func {
    fn eq(&self, other: &Self) -> bool {
        hash128(&self.0) == hash128(&other.0)
    }
}

/// Types that can be turned into functions.
pub trait FuncType {
    /// Create a function with the given name from this type.
    fn create_func(name: &'static str) -> Func;
}

/// A function defined by a native rust function or node.
struct Native {
    /// The function pointer.
    func: fn(&Vm, &mut Args) -> SourceResult<Value>,
    /// The set rule.
    set: Option<fn(&mut Args) -> SourceResult<StyleMap>>,
    /// The id of the node to customize with this function's show rule.
    node: Option<NodeId>,
    /// Documentation of the function.
    info: FuncInfo,
}

impl Hash for Native {
    fn hash<H: Hasher>(&self, state: &mut H) {
        (self.func as usize).hash(state);
        self.set.map(|set| set as usize).hash(state);
        self.node.hash(state);
    }
}

/// Details about a function.
#[derive(Debug, Clone)]
pub struct FuncInfo {
    /// The function's name.
    pub name: &'static str,
    /// The display name of the function.
    pub display: &'static str,
    /// Documentation for the function.
    pub docs: &'static str,
    /// Details about the function's parameters.
    pub params: Vec<ParamInfo>,
    /// Valid types for the return value.
    pub returns: Vec<&'static str>,
    /// Which category the function is part of.
    pub category: &'static str,
}

impl FuncInfo {
    /// Get the parameter info for a parameter with the given name
    pub fn param(&self, name: &str) -> Option<&ParamInfo> {
        self.params.iter().find(|param| param.name == name)
    }
}

/// Describes a named parameter.
#[derive(Debug, Clone)]
pub struct ParamInfo {
    /// The parameter's name.
    pub name: &'static str,
    /// Documentation for the parameter.
    pub docs: &'static str,
    /// Valid values for the parameter.
    pub cast: CastInfo,
    /// Is the parameter positional?
    pub positional: bool,
    /// Is the parameter named?
    ///
    /// Can be true even if `positional` is true if the parameter can be given
    /// in both variants.
    pub named: bool,
    /// Is the parameter required?
    pub required: bool,
    /// Can the parameter be given any number of times?
    pub variadic: bool,
    /// Is the parameter settable with a set rule?
    pub settable: bool,
}

/// A user-defined closure.
#[derive(Hash)]
pub(super) struct Closure {
    /// The source file where the closure was defined.
    pub location: SourceId,
    /// The name of the closure.
    pub name: Option<EcoString>,
    /// Captured values from outer scopes.
    pub captured: Scope,
    /// The parameter names and default values. Parameters with default value
    /// are named parameters.
    pub params: Vec<(EcoString, Option<Value>)>,
    /// The name of an argument sink where remaining arguments are placed.
    pub sink: Option<EcoString>,
    /// The expression the closure should evaluate to.
    pub body: Expr,
}

impl Closure {
    /// Call the function in the context with the arguments.
    #[comemo::memoize]
    fn call(
        this: &Func,
        world: Tracked<dyn World>,
        route: Tracked<Route>,
        tracer: TrackedMut<Tracer>,
        depth: usize,
        mut args: Args,
    ) -> SourceResult<Value> {
        let closure = match &**this.0 {
            Repr::Closure(closure) => closure,
            _ => panic!("`this` must be a closure"),
        };

        // Don't leak the scopes from the call site. Instead, we use the scope
        // of captured variables we collected earlier.
        let mut scopes = Scopes::new(None);
        scopes.top = closure.captured.clone();

        // Provide the closure itself for recursive calls.
        if let Some(name) = &closure.name {
            scopes.top.define(name.clone(), Value::Func(this.clone()));
        }

        // Parse the arguments according to the parameter list.
        for (param, default) in &closure.params {
            scopes.top.define(
                param.clone(),
                match default {
                    Some(default) => {
                        args.named::<Value>(param)?.unwrap_or_else(|| default.clone())
                    }
                    None => args.expect::<Value>(param)?,
                },
            );
        }

        // Put the remaining arguments into the sink.
        if let Some(sink) = &closure.sink {
            scopes.top.define(sink.clone(), args.take());
        }

        // Ensure all arguments have been used.
        args.finish()?;

        // Evaluate the body.
        let mut sub = Vm::new(world, route, tracer, closure.location, scopes, depth);
        let result = closure.body.eval(&mut sub);

        // Handle control flow.
        match sub.flow {
            Some(Flow::Return(_, Some(explicit))) => return Ok(explicit),
            Some(Flow::Return(_, None)) => {}
            Some(flow) => bail!(flow.forbidden()),
            None => {}
        }

        result
    }

    /// The number of positional arguments this function takes, if known.
    fn argc(&self) -> Option<usize> {
        if self.sink.is_some() {
            return None;
        }

        Some(self.params.iter().filter(|(_, default)| default.is_none()).count())
    }
}

/// A visitor that determines which variables to capture for a closure.
pub(super) struct CapturesVisitor<'a> {
    external: &'a Scopes<'a>,
    internal: Scopes<'a>,
    captures: Scope,
}

impl<'a> CapturesVisitor<'a> {
    /// Create a new visitor for the given external scopes.
    pub fn new(external: &'a Scopes) -> Self {
        Self {
            external,
            internal: Scopes::new(None),
            captures: Scope::new(),
        }
    }

    /// Return the scope of captured variables.
    pub fn finish(self) -> Scope {
        self.captures
    }

    /// Visit any node and collect all captured variables.
    pub fn visit(&mut self, node: &SyntaxNode) {
        match node.cast() {
            // Every identifier is a potential variable that we need to capture.
            // Identifiers that shouldn't count as captures because they
            // actually bind a new name are handled below (individually through
            // the expressions that contain them).
            Some(ast::Expr::Ident(ident)) => self.capture(ident),
            Some(ast::Expr::MathIdent(ident)) => self.capture_in_math(ident),

            // Code and content blocks create a scope.
            Some(ast::Expr::Code(_) | ast::Expr::Content(_)) => {
                self.internal.enter();
                for child in node.children() {
                    self.visit(child);
                }
                self.internal.exit();
            }

            // A closure contains parameter bindings, which are bound before the
            // body is evaluated. Care must be taken so that the default values
            // of named parameters cannot access previous parameter bindings.
            Some(ast::Expr::Closure(expr)) => {
                for param in expr.params() {
                    if let ast::Param::Named(named) = param {
                        self.visit(named.expr().as_untyped());
                    }
                }

                self.internal.enter();
                if let Some(name) = expr.name() {
                    self.bind(name);
                }

                for param in expr.params() {
                    match param {
                        ast::Param::Pos(ident) => self.bind(ident),
                        ast::Param::Named(named) => self.bind(named.name()),
                        ast::Param::Sink(ident) => self.bind(ident),
                    }
                }

                self.visit(expr.body().as_untyped());
                self.internal.exit();
            }

            // A let expression contains a binding, but that binding is only
            // active after the body is evaluated.
            Some(ast::Expr::Let(expr)) => {
                if let Some(init) = expr.init() {
                    self.visit(init.as_untyped());
                }
                self.bind(expr.binding());
            }

            // A for loop contains one or two bindings in its pattern. These are
            // active after the iterable is evaluated but before the body is
            // evaluated.
            Some(ast::Expr::For(expr)) => {
                self.visit(expr.iter().as_untyped());
                self.internal.enter();
                let pattern = expr.pattern();
                if let Some(key) = pattern.key() {
                    self.bind(key);
                }
                self.bind(pattern.value());
                self.visit(expr.body().as_untyped());
                self.internal.exit();
            }

            // An import contains items, but these are active only after the
            // path is evaluated.
            Some(ast::Expr::Import(expr)) => {
                self.visit(expr.source().as_untyped());
                if let Some(ast::Imports::Items(items)) = expr.imports() {
                    for item in items {
                        self.bind(item);
                    }
                }
            }

            // Everything else is traversed from left to right.
            _ => {
                for child in node.children() {
                    self.visit(child);
                }
            }
        }
    }

    /// Bind a new internal variable.
    fn bind(&mut self, ident: ast::Ident) {
        self.internal.top.define(ident.take(), Value::None);
    }

    /// Capture a variable if it isn't internal.
    fn capture(&mut self, ident: ast::Ident) {
        if self.internal.get(&ident).is_err() {
            if let Ok(value) = self.external.get(&ident) {
                self.captures.define_captured(ident.take(), value.clone());
            }
        }
    }

    /// Capture a variable in math mode if it isn't internal.
    fn capture_in_math(&mut self, ident: ast::MathIdent) {
        if self.internal.get(&ident).is_err() {
            if let Ok(value) = self.external.get_in_math(&ident) {
                self.captures.define_captured(ident.take(), value.clone());
            }
        }
    }
}

#[cfg(test)]
mod tests {
    use super::*;
    use crate::syntax::parse;

    #[track_caller]
    fn test(text: &str, result: &[&str]) {
        let mut scopes = Scopes::new(None);
        scopes.top.define("f", 0);
        scopes.top.define("x", 0);
        scopes.top.define("y", 0);
        scopes.top.define("z", 0);

        let mut visitor = CapturesVisitor::new(&scopes);
        let root = parse(text);
        visitor.visit(&root);

        let captures = visitor.finish();
        let mut names: Vec<_> = captures.iter().map(|(k, _)| k).collect();
        names.sort();

        assert_eq!(names, result);
    }

    #[test]
    fn test_captures() {
        // Let binding and function definition.
        test("#let x = x", &["x"]);
        test("#let x; #(x + y)", &["y"]);
        test("#let f(x, y) = x + y", &[]);
        test("#let f(x, y) = f", &[]);
        test("#let f = (x, y) => f", &["f"]);

        // Closure with different kinds of params.
        test("#((x, y) => x + z)", &["z"]);
        test("#((x: y, z) => x + z)", &["y"]);
        test("#((..x) => x + y)", &["y"]);
        test("#((x, y: x + z) => x + y)", &["x", "z"]);
        test("#{x => x; x}", &["x"]);

        // Show rule.
        test("#show y: x => x", &["y"]);
        test("#show y: x => x + z", &["y", "z"]);
        test("#show x: x => x", &["x"]);

        // For loop.
        test("#for x in y { x + z }", &["y", "z"]);
        test("#for x, y in y { x + y }", &["y"]);
        test("#for x in y {} #x", &["x", "y"]);

        // Import.
        test("#import z: x, y", &["z"]);
        test("#import x + y: x, y, z", &["x", "y"]);

        // Blocks.
        test("#{ let x = 1; { let y = 2; y }; x + y }", &["y"]);
        test("#[#let x = 1]#x", &["x"]);
    }
}<|MERGE_RESOLUTION|>--- conflicted
+++ resolved
@@ -2,12 +2,8 @@
 use std::hash::{Hash, Hasher};
 use std::sync::Arc;
 
-<<<<<<< HEAD
 use comemo::{Prehashed, Track, Tracked, TrackedMut};
-=======
-use comemo::{Track, Tracked, TrackedMut};
 use ecow::EcoString;
->>>>>>> 457ce954
 
 use super::{
     Args, CastInfo, Dict, Eval, Flow, Node, NodeId, Route, Scope, Scopes, Selector,
@@ -16,11 +12,7 @@
 use crate::diag::{bail, SourceResult, StrResult};
 use crate::syntax::ast::{self, AstNode, Expr};
 use crate::syntax::{SourceId, Span, SyntaxNode};
-<<<<<<< HEAD
 use crate::util::hash128;
-use crate::util::EcoString;
-=======
->>>>>>> 457ce954
 use crate::World;
 
 /// An evaluatable function.
@@ -147,13 +139,8 @@
                 )
             }
             Repr::With(wrapped, applied) => {
-<<<<<<< HEAD
-                args.items.splice(..0, applied.items.iter().cloned());
-                wrapped.call(vm, args)
-=======
                 args.items = applied.items.iter().cloned().chain(args.items).collect();
                 return wrapped.call(vm, args);
->>>>>>> 457ce954
             }
         }
     }
